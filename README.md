<p align="center">
  <img src="readme/logo.png" width="150" alt="Steplo Logo">
</p>

<h1 align="center">Steplo</h1>
<h3 align="center">A Scratch Textual Esolang with Pointers, Linking, & Optimizations</h3>

<br>

<p align="center">
  <img src="readme/discord.svg" width="40" alt="Discord Logo">
</p>

<p align="center">
  Join the <strong><code>tetro.dev</code></strong> Discord server (and use the <code>#steplo</code> channel) to chat or get updates about Steplo:
  <br>
  👉 <a href="https://discord.tetro.dev/">https://discord.tetro.dev/</a>
  <br><br>
  <i>A dedicated Discord server for Steplo will be created if enough interest is found!</i>
</p>

---
## 🚀 Quickstart

Want to jump straight into using Steplo? Check out the Steplo book for a guide to installing the compiler and the language's syntax and features 👉 [https://steplo.tetro.dev/](https://steplo.tetro.dev/)

## 💡 What is Steplo?

Steplo is a text-based esolang designed specifically for **Scratch**, bringing advanced programming features like memory management and type systems to the Scratch environment.

Its goals include:

* Adding new syntax and control flows not already existing as Scratch blocks
* Using **stack-based memory** as the primary memory model
* Compiling into custom "bytecode", designed specifically to integrate with Scratch’s native primitive types and features (sprites, sounds, costumes, pen, etc.)

<img src="readme/fizzbuzz.png">

---

## 🚫 What Steplo is *not*:

* A 1:1 syntax of Scratch blocks as text
* An emulator for existing CPU architectures
* A programming language made _using_ scratch

---

## ✨ Features
*✅ = Implemented | 🚧 = Planned*

| Status | Feature |
| :---: | --- |
| ✅ | Printing / stdout Manipulation |
| ✅ | Stack Memory |
| ✅ | Memory Pointers / References |
| ✅ | In-Memory Arrays |
| ✅ | Functions |
| ✅ | Branching / Control Flow |
| ✅ | Recursion |
| ✅ | Optimizer |
| ✅ | Static Typing |
| ✅ | Typecasting & Transmutations |
| ✅ | Typechecker |
| ✅ | Native Scratch Functionality (e.g. RNG, user input) |
| ✅ | Helpful Compiler Errors |
<<<<<<< HEAD
| ✅ | TurboWarp-specific optimizations  |
| 🚧 | Structs |
=======
| ✅ | Structs |
| 🚧 | Tuples |
>>>>>>> a7c22aa3
| 🚧 | Enums |
| 🚧 | Discriminated/Tagged Unions |
| 🚧 | Module System |
| 🚧 | External Linking / Libraries |
| 🚧 | More Scratch Native Features (e.g., sprites, key events, sounds, pen) |
| 🚧 | Language Server |
| 🚧 | Standard Formatter |
| 🚧 | VS Code (and possibly other IDEs) Extension |
| 🚧 | Standard Library |
| 🚧 | Built-in Heap Memory Support |
| 🚧 | Smart Pointers |

---

## ⚠️ Stability Notice

Steplo is still in **early development**, and it's currently **not** stable: Features, syntax, and internals are subject to breaking changes at any time.

The upside to this is that core functionality is still up for design changes. Your feedback is welcome and encouraged to help shape the future of the language!

---

## 🚀 Getting Started

### 🛠 Requirements

* [Rust](https://www.rust-lang.org/tools/install)

### 📦 Installation

```bash
# Clone the repo
git clone https://github.com/tetrogem/steplo.git
cd steplo

# (Optional) Create an output folder, or use an already existing folder
# Note: The local output folder named `out` is .gitignored, so it's safe to create/use!
mkdir out

# Compile a Steplo program
cargo run examples/hel.lo out --target scratch
```

This will generate a `.sb3` file in the `out/` directory.

You can now open the `.sb3` in the Scratch editor and run your Steplo-compiled project!

---

### 🧪 Help & Commands

Run the following to see all CLI options:

```bash
cargo run -- -h
```

See additional documentation on all of Steplo's language features in the Steplo book 👉 [https://steplo.tetro.dev/](https://steplo.tetro.dev/)<|MERGE_RESOLUTION|>--- conflicted
+++ resolved
@@ -58,19 +58,15 @@
 | ✅ | Functions |
 | ✅ | Branching / Control Flow |
 | ✅ | Recursion |
+| ✅ | Structs |
 | ✅ | Optimizer |
 | ✅ | Static Typing |
 | ✅ | Typecasting & Transmutations |
 | ✅ | Typechecker |
 | ✅ | Native Scratch Functionality (e.g. RNG, user input) |
 | ✅ | Helpful Compiler Errors |
-<<<<<<< HEAD
 | ✅ | TurboWarp-specific optimizations  |
-| 🚧 | Structs |
-=======
-| ✅ | Structs |
 | 🚧 | Tuples |
->>>>>>> a7c22aa3
 | 🚧 | Enums |
 | 🚧 | Discriminated/Tagged Unions |
 | 🚧 | Module System |
